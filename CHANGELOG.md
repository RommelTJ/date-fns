# Change Log

All notable changes to this project will be documented in this file.
This project adheres to [Semantic Versioning].

This change log follows the format documented in [Keep a CHANGELOG].

[Semantic Versioning]: http://semver.org/
[Keep a CHANGELOG]: http://keepachangelog.com/

## [Unreleased]

<<<<<<< HEAD
- Fixed typescript imports from individual modules
=======
## [1.15.0] - 2016-12-07

### Added

- [Indonesian locale (id)](https://github.com/date-fns/date-fns/pull/299)
  (thanks to Rahmat Budiharso [@rbudiharso](https://github.com/rbudiharso))

- [Catalan locale (ca)](https://github.com/date-fns/date-fns/pull/300)
  (thanks to Guillermo Grau [@guigrpa](https://github.com/guigrpa))

### Fixed

- Fix some inaccuracies in Spanish locale.
  Kudos to [@guigrpa](https://github.com/guigrpa).
  See related PR: [#302](https://github.com/date-fns/date-fns/pull/302)
>>>>>>> df963055

## [1.14.1] - 2016-12-06

### Fixed

- Fixed broken test for Norwegian Bokmål locale.

## [1.14.0] - 2016-12-06

### Added

- [Norwegian Bokmål locale (nb)](https://github.com/date-fns/date-fns/pull/291)
  (thanks to Hans-Kristian Koren [@Hanse](https://github.com/Hanse))

## [1.13.0] - 2016-12-06

### Added

- [Chinese Traditional locale (zh_tw)](https://github.com/date-fns/date-fns/pull/283)
  (thanks to tonypai [@tpai](https://github.com/tpai)).

- [Dutch language locale (nl)](https://github.com/date-fns/date-fns/pull/278)
  (kudos to Jorik Tangelder [@jtangelder](https://github.com/jtangelder))

## [1.12.1] - 2016-12-05

### Fixed

- Added `distanceInWordsStrict` to the list of supported functions in I18n doc.

## [1.12.0] - 2016-12-05

### Added

- [Spanish language locale (es)](https://github.com/date-fns/date-fns/pull/269)
  (thanks to Juan Angosto [@juanangosto](https://github.com/juanangosto)).

### Fixed

- Fix flow typings for some of the functions.
  See PR: [#273](https://github.com/date-fns/date-fns/pull/273)

## [1.11.2] - 2016-11-28

### Fixed

- Bug in `parse` when it sometimes parses ISO week-numbering dates incorrectly.
  See PR: [#262](https://github.com/date-fns/date-fns/pull/262)

- Bug in some functions which caused them to handle dates earlier than 100 AD incorrectly.
  See PR: [#263](https://github.com/date-fns/date-fns/pull/263)

## [1.11.1] - 2016-11-24

### Fixed

- Include TypeScript typings with npm package.

## [1.11.0] - 2016-11-23

### Added

- `distanceInWordsStrict`.
  Kudos to [@STRML](https://github.com/STRML).
  See related PR: [#254](https://github.com/date-fns/date-fns/pull/254)

- [TypeScript](https://www.typescriptlang.org/) typings for all functions.
  Kudos to [@mattlewis92](https://github.com/mattlewis92).
  See related PR: [#255](https://github.com/date-fns/date-fns/pull/255)

## [1.10.0] - 2016-11-01

### Added

- `parse` now can parse dates that are ISO 8601 centuries (e.g., `19` and `+0019`).

  ```javascript
  var result = parse('19')
  //=> Mon Jan 01 1900 00:00:00
  ```

- In `parse`, added ability to specify the number of additional digits
  for extended year or century format (possible values are 0, 1 or 2; default is 2).

  ```javascript
  parse('+002016-11-01')
  parse('+02016-11-01', {additionalDigits: 1})
  parse('+2016-11-01', {additionalDigits: 0})
  ```

## [1.9.0] - 2016-10-25

### Added

- Got index.js imports to work with SystemJS.

## [1.8.1] - 2016-10-24

### Fixed

- Added Japanese and German language locales to the list in I18n doc.

## [1.8.0] - 2016-10-23

### Added

- [Japanese language locale (ja)](https://github.com/date-fns/date-fns/pull/241)
  (thanks to Thomas Eilmsteiner [@DeMuu](https://github.com/DeMuu) again!)

- `getISODay`

- `setISODay`

## [1.7.0] - 2016-10-20

### Added

- [German language locale (de)](https://github.com/date-fns/date-fns/pull/237)
  (thanks to Thomas Eilmsteiner [@DeMuu](https://github.com/DeMuu)).

## [1.6.0] - 2016-10-16

### Added

- [Chinese Simplified locale (zh_cn)](https://github.com/date-fns/date-fns/pull/235)
  (kudos to Changyu [@KingMario](https://github.com/KingMario) Geng).

## [1.5.2] - 2016-10-13

### Fixed

- Incorrectly generated docs for `format`.

- Fixed typo in I18n doc.

## [1.5.1] - 2016-10-12

### Fixed

- A change log entry for [1.5.0] is added.

## [1.5.0] - 2016-10-12

### Added

- [The initial I18n support](https://date-fns.org/docs/I18n)

## [1.4.0] - 2016-10-09

### Added

- Basic [SystemJS](https://github.com/systemjs/systemjs) support.

### Fixed

- Fix incorrect behaviour of `YYYY` and `YY` for years prior to 1000:
  now `format(new Date('0001-01-01'), 'YYYY-MM-DD')` returns `0001-01-01`
  instead of `1-01-01`.

## [1.3.0] - 2016-05-26

### Added

- `closestIndexTo`

## [1.2.0] - 2016-05-23

### Added

- Add an ability to pass negative numbers to `setDay`.

## [1.1.1] - 2016-05-19

### Fixed

- Fix [Flow](http://flowtype.org/) declarations for some of the functions.

## [1.1.0] - 2016-05-19

### Added

- [Flow](http://flowtype.org/) declarations for each function
  in [the ".js.flow" style](http://flowtype.org/docs/declarations.html#declaration-files).
  Kudos to [@JohnyDays](https://github.com/JohnyDays). See related PRs:

  - [#205](https://github.com/date-fns/date-fns/pull/205)

  - [#207](https://github.com/date-fns/date-fns/pull/207)

## [1.0.0] - 2016-05-18

### Fixed

- `format` now returns the correct result for key `E`.

- Prevent `startOf...`, `endOf...` and `lastDayOf...` functions
  to return dates with an incorrect time when the date is modifying
  into another time zone.

- `parse` now parses years from 1 AD to 99 AD correctly.

- Fix a bug in `getISOWeek` appearing because of a changing time zone
  (e.g., when the given date is in DST and the start of the ISO year is not).

### Changed

- **BREAKING**: all functions are moved to the root of the library, so they
  are now accessible with `require('date-fns/name_of_function')` or
  `import nameOfFunction from 'date-fns/name_of_function'`.

  ```javascript
  // Before v1.0.0
  var addMonths = require('date-fns/src/add_months')

  // v1.0.0 onward
  var addMonths = require('date-fns/add_months')
  ```

- **BREAKING**: functions that had the last optional argument `weekStartsAt`
  (i.e. `endOfWeek`, `isSameWeek`, `lastDayOfWeek`, `setDay`, `startOfWeek`)
  now instead receive the object `options` with the property `options.weekStartsOn`
  as the last argument.

  ```javascript
  // Before v1.0.0
  var result = endOfWeek(new Date(2014, 8, 2), 1)

  // v1.0.0 onward
  var result = endOfWeek(new Date(2014, 8, 2), {weekStartsOn: 1})
  ```

- **BREAKING**: remove the function `getTimeSinceMidnight` that was used inside
  the other functions.

- **BREAKING**: `differenceInDays` now returns the number of full days instead
  of calendar days.

- **BREAKING**: `eachDay` and `isWithinRange` now throw an exception
  when the given range boundaries are invalid.

- Faster `isLeapYear`.

- *Internal*: make the documentation more verbose.

- *Internal*: convert the tests from Chai to power-assert allowing them
  to run against IE8.

### Added

- `addISOYears`

- `closestTo`

- `differenceInCalendarDays`

- `differenceInCalendarISOWeeks`

- `differenceInCalendarISOYears`

- `differenceInCalendarMonths`

- `differenceInCalendarQuarters`

- `differenceInCalendarWeeks`

- `differenceInCalendarYears`

- `differenceInHours`

- `differenceInISOYears`

- `differenceInMilliseconds`

- `differenceInMinutes`

- `differenceInMonths`

- `differenceInQuarters`

- `differenceInSeconds`

- `differenceInWeeks`

- `differenceInYears`

- `distanceInWords`

- `distanceInWordsToNow`

- `endOfISOWeek`

- `endOfISOYear`

- `endOfToday`

- `endOfTomorrow`

- `endOfYesterday`

- `getDaysInYear`

- `isDate`

- `isFriday`

- `isMonday`

- `isSameISOWeek`

- `isSameISOYear`

- `isSaturday`

- `isSunday`

- `isThisHour`

- `isThisISOWeek`

- `isThisISOYear`

- `isThisMinute`

- `isThisMonth`

- `isThisQuarter`

- `isThisSecond`

- `isThisWeek`

- `isThisYear`

- `isThursday`

- `isTomorrow`

- `isTuesday`

- `isValid`

- `isWednesday`

- `isYesterday`

- `lastDayOfISOWeek`

- `lastDayOfISOYear`

- `startOfISOWeek`

- `startOfToday`

- `startOfTomorrow`

- `startOfYesterday`

- `subISOYears`

- Add `Qo`, `W`, `Wo`, `WW`, `GG`, `GGGG`, `Z`, `ZZ`, `X`, `x` keys to `format`.

## [0.17.0] - 2015-09-29

### Fixed

- Fix a lot of bugs appearing when date is modifying into other time zone
  (e.g., when adding months and original date is in DST but new date is not).

- Prevent instances of Date to lose milliseconds value when passed to.
  `parse` in IE10.

### Changed

- `setISOWeek` now keeps time from original date.

- *Internal*: reuse `getDaysInMonth` inside of `addMonths`.

### Added

- `differenceInDays`

- `getTimeSinceMidnight`

- `format` now has new format key `aa`, which returns `a.m.`/`p.m.`
  as opposed to `a` that returns `am`/`pm`.

- Complete UMD package (for Bower and CDN).

## [0.16.0] - 2015-09-01

### Changed

- Use `parse` to clean date arguments in all functions.

- `parse` now fallbacks to `new Date` when the argument
  is not an ISO formatted date.

- *Internal*: reuse `getDaysInMonth` inside of `setMonth`.

### Added

- `addQuarters`

- `addWeeks`

- `endOfQuarter`

- `getDate`

- `getDay`

- `getDaysInMonth`

- `getHours`

- `getISOWeeksInYear`

- `getMilliseconds`

- `getMinutes`

- `getMonth`

- `getSeconds`

- `getYear`

- `isLeapYear`

- `isSameHour`

- `isSameMinute`

- `isSameQuarter`

- `isSameSecond`

- `lastDayOfQuarter`

- `lastDayOfWeek`

- `max`

- `min`

- `setDate`

- `setDay`

- `setHours`

- `setMilliseconds`

- `setMinutes`

- `setSeconds`

- `startOfQuarter`

- `subQuarters`

- `subWeeks`

## [0.15.0] - 2015-08-26

### Changed

- `format` now returns `a.m.`/`p.m.` instead of `am`/`pm`.

- `setMonth` now sets last day of month if original date was last day
  of longer month.

- *Internal*: Fix code style according to ESLint.

- *Internal*: Make tests run through all time zones.

### Added

- `getQuarter`

- `setQuarter`

- `getDayOfYear`

- `setDayOfYear`

- `isPast`

- `addSeconds`

- `subSeconds`

- `startOfSecond`

- `endOfSecond`

- `startOfMinute`

- `endOfMinute`

- `addMilliseconds`

- `subMilliseconds`

- `endOfYear`

- `addYears`

- `subYears`

- `lastDayOfYear`

- `lastDayOfMonth`

## [0.14.11] - 2015-08-21

### Fixed

- `format` now uses `parse` to avoid time zone bugs.

### Changed

- `setIsoWeek` now sets time to the start of the day.

## [0.14.10] - 2015-07-29

### Fixed

- `format` now behaves correctly with 12:00 am.

- `format` now behaves correctly with ordinal numbers.

### Added

- `compareAsc`

- `compareDesc`

- `addHours`

- `subHours`

- `isSameDay`

- `parse`

- `getISOYear`

- `setISOYear`

- `startOfISOYear`

- `getISOWeek`

- `setISOWeek`

## [0.14.9] - 2015-01-14

### Fixed

- `addMonths` now correctly behaves with February
  (see [#18](https://github.com/js-fns/date-fns/pull/18)).

## [0.14.8] - 2014-12-25

### Fixed

- `format` function now behaves correctly with `pm`/`am`.

## [0.14.6] - 2014-12-04

### Fixed

- Fix broken Bower support.

## [0.14.0] - 2014-11-05

### Added

- Bower package.

## [0.13.0] - 2014-10-22

### Added

- `addMinutes`

- `subMinutes`

- `isEqual`

- `isBefore`

- `isAfter`

## [0.12.1] - 2014-10-19

### Fixed

- Incorrect rounding in `DDD` formatter.

## [0.12.0] - 2014-10-15

### Added

- `isSameYear`

## [0.11.0] - 2014-10-15

### Added

- `isWithinRange`

## [0.10.0] - 2014-10-13

### Added

- `format`

- `startOfYear`

## [0.9.0] - 2014-10-10

### Changed

- *Internal*: simplify `isWeekend`

### Added

- `isFuture`

## [0.8.0] - 2014-10-09

### Changed

- *Internal*: reuse `addDays` inside of `subDays`.

### Added

- `addMonths`

- `subMonths`

- `setMonth`

- `setYear`

## [0.7.0] - 2014-10-08

### Added

- `isSameWeek`

## [0.6.0] - 2014-10-07

### Fixed

- Inconsistent behavior of `endOfMonth`.

### Added

- `isFirstDayOfMonth`

- `isLastDayOfMonth`

- `isSameMonth`

## [0.5.0] - 2014-10-07

### Added

- `addDays`

- `subDays`

## [0.4.0] - 2014-10-07

### Added

- `startOfWeek`

- `endOfWeek`

- `eachDay`

## [0.3.0] - 2014-10-06

### Changed

- `startOfDay` now sets milliseconds as well.

### Added

- `endOfDay`

- `startOfMonth`

- `endOfMonth`

## [0.2.0] - 2014-10-06

### Added

- `isToday`

- `isWeekend`

## 0.1.0 - 2014-10-06

### Added

- `startOfDay`

[Unreleased]: https://github.com/date-fns/date-fns/compare/v1.15.0...HEAD
[1.15.0]: https://github.com/date-fns/date-fns/compare/v1.14.1...v1.15.0
[1.14.1]: https://github.com/date-fns/date-fns/compare/v1.14.0...v1.14.1
[1.14.0]: https://github.com/date-fns/date-fns/compare/v1.13.0...v1.14.0
[1.13.0]: https://github.com/date-fns/date-fns/compare/v1.12.1...v1.13.0
[1.12.1]: https://github.com/date-fns/date-fns/compare/v1.12.0...v1.12.1
[1.12.0]: https://github.com/date-fns/date-fns/compare/v1.11.2...v1.12.0
[1.11.2]: https://github.com/date-fns/date-fns/compare/v1.11.1...v1.11.2
[1.11.1]: https://github.com/date-fns/date-fns/compare/v1.11.0...v1.11.1
[1.11.0]: https://github.com/date-fns/date-fns/compare/v1.10.0...v1.11.0
[1.10.0]: https://github.com/date-fns/date-fns/compare/v1.9.0...v1.10.0
[1.9.0]: https://github.com/date-fns/date-fns/compare/v1.8.1...v1.9.0
[1.8.1]: https://github.com/date-fns/date-fns/compare/v1.8.0...v1.8.1
[1.8.0]: https://github.com/date-fns/date-fns/compare/v1.7.0...v1.8.0
[1.7.0]: https://github.com/date-fns/date-fns/compare/v1.6.0...v1.7.0
[1.6.0]: https://github.com/date-fns/date-fns/compare/v1.5.2...v1.6.0
[1.5.2]: https://github.com/date-fns/date-fns/compare/v1.5.1...v1.5.2
[1.5.1]: https://github.com/date-fns/date-fns/compare/v1.5.0...v1.5.1
[1.5.0]: https://github.com/date-fns/date-fns/compare/v1.4.0...v1.5.0
[1.4.0]: https://github.com/date-fns/date-fns/compare/v1.3.0...v1.4.0
[1.3.0]: https://github.com/date-fns/date-fns/compare/v1.2.0...v1.3.0
[1.2.0]: https://github.com/date-fns/date-fns/compare/v1.1.1...v1.2.0
[1.1.1]: https://github.com/date-fns/date-fns/compare/v1.1.0...v1.1.1
[1.1.0]: https://github.com/date-fns/date-fns/compare/v1.0.0...v1.1.0
[1.0.0]: https://github.com/date-fns/date-fns/compare/v0.17.0...v1.0.0
[0.17.0]: https://github.com/date-fns/date-fns/compare/v0.16.0...v0.17.0
[0.16.0]: https://github.com/date-fns/date-fns/compare/v0.15.0...v0.16.0
[0.15.0]: https://github.com/date-fns/date-fns/compare/v0.14.11...v0.15.0
[0.14.11]: https://github.com/date-fns/date-fns/compare/v0.14.10...v0.14.11
[0.14.10]: https://github.com/date-fns/date-fns/compare/v0.14.9...v0.14.10
[0.14.9]: https://github.com/date-fns/date-fns/compare/v0.14.8...v0.14.9
[0.14.8]: https://github.com/date-fns/date-fns/compare/v0.14.6...v0.14.8
[0.14.6]: https://github.com/date-fns/date-fns/compare/v0.14.0...v0.14.6
[0.14.0]: https://github.com/date-fns/date-fns/compare/v0.13.0...v0.14.0
[0.13.0]: https://github.com/date-fns/date-fns/compare/v0.12.1...v0.13.0
[0.12.1]: https://github.com/date-fns/date-fns/compare/v0.12.0...v0.12.1
[0.12.0]: https://github.com/date-fns/date-fns/compare/v0.11.0...v0.12.0
[0.11.0]: https://github.com/date-fns/date-fns/compare/v0.10.0...v0.11.0
[0.10.0]: https://github.com/date-fns/date-fns/compare/v0.9.0...v0.10.0
[0.9.0]: https://github.com/date-fns/date-fns/compare/v0.8.0...v0.9.0
[0.8.0]: https://github.com/date-fns/date-fns/compare/v0.7.0...v0.8.0
[0.7.0]: https://github.com/date-fns/date-fns/compare/v0.6.0...v0.7.0
[0.6.0]: https://github.com/date-fns/date-fns/compare/v0.5.0...v0.6.0
[0.5.0]: https://github.com/date-fns/date-fns/compare/v0.4.0...v0.5.0
[0.4.0]: https://github.com/date-fns/date-fns/compare/v0.3.0...v0.4.0
[0.3.0]: https://github.com/date-fns/date-fns/compare/v0.2.0...v0.3.0
[0.2.0]: https://github.com/date-fns/date-fns/compare/v0.1.0...v0.2.0<|MERGE_RESOLUTION|>--- conflicted
+++ resolved
@@ -10,9 +10,8 @@
 
 ## [Unreleased]
 
-<<<<<<< HEAD
-- Fixed typescript imports from individual modules
-=======
+- Fixed TypeScript imports from individual modules
+
 ## [1.15.0] - 2016-12-07
 
 ### Added
@@ -28,7 +27,6 @@
 - Fix some inaccuracies in Spanish locale.
   Kudos to [@guigrpa](https://github.com/guigrpa).
   See related PR: [#302](https://github.com/date-fns/date-fns/pull/302)
->>>>>>> df963055
 
 ## [1.14.1] - 2016-12-06
 
